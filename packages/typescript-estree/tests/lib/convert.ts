--- conflicted
+++ resolved
@@ -100,11 +100,7 @@
     instance.convertProgram();
     const maps = instance.getASTMaps();
 
-<<<<<<< HEAD
-    function checkMaps(child: ts.SourceFile | ts.Node) {
-=======
     function checkMaps(child: ts.SourceFile | ts.Node): void {
->>>>>>> 19ee1b9d
       child.forEachChild(node => {
         if (
           node.kind !== ts.SyntaxKind.EndOfFileToken &&
@@ -138,11 +134,7 @@
     instance.convertProgram();
     const maps = instance.getASTMaps();
 
-<<<<<<< HEAD
-    function checkMaps(child: ts.SourceFile | ts.Node) {
-=======
     function checkMaps(child: ts.SourceFile | ts.Node): void {
->>>>>>> 19ee1b9d
       child.forEachChild(node => {
         if (
           node.kind !== ts.SyntaxKind.EndOfFileToken &&
@@ -175,11 +167,7 @@
     const program = instance.convertProgram();
     const maps = instance.getASTMaps();
 
-<<<<<<< HEAD
-    function checkMaps(child: ts.SourceFile | ts.Node) {
-=======
     function checkMaps(child: ts.SourceFile | ts.Node): void {
->>>>>>> 19ee1b9d
       child.forEachChild(node => {
         if (node.kind !== ts.SyntaxKind.EndOfFileToken) {
           expect(ast).toBe(
